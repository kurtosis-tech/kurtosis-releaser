package main

import (
	"bufio"
	"bytes"
	"fmt"
	"os"
	"os/exec"
	"path"
	"sort"
	"strings"
	"regexp"
	"time"
	"strconv"


	"github.com/Masterminds/semver/v3"
	"github.com/go-git/go-git/v5"
	"github.com/go-git/go-git/v5/config"
	"github.com/go-git/go-git/v5/plumbing"
	"github.com/go-git/go-git/v5/plumbing/transport/ssh"
	"github.com/go-git/go-git/v5/plumbing/object"
	"github.com/kurtosis-tech/stacktrace"
	"github.com/sirupsen/logrus"
)

const (
	gitDirname = ".git"
	gitUsername = "git"
	originRemoteName = "origin"
	masterBranchName = "master"
	emptyPassword = ""

	preReleaseScriptsFilename = ".pre-release-scripts.txt"
	relScriptsDirpath = "scripts"

	tagsPrefix = "refs/tags/"
	tagRefSpec = "refs/tags/*:refs/tags/*"

	// The name of the file inside the Git directory which will store when we last fetched (in Unix seconds)
	lastFetchedFilename = "last-fetch.txt"
	lastFetchedTimestampUintParseBase = 10
	lastFetchedTimestampUintParseBits = 64
	// How long we'll allow the user to go between fetches to ensure the repo is updated when they're releasing
	fetchGracePeriod = 10 * time.Minute
	extraNanosecondsToAddToLastFetchedTimestamp = 0
	lastFetchedFileMode = 0644

	relChangelogFilepath = "/docs/changelog.md"

	// Taken from guess-release-version.sh
	SEMVER_REGEX = "^[0-9]+.[0-9]+.[0-9]$"
	TBD_VERSION_HEADER_REGEX = "^#[[:space:]]*TBD[[:space:]]*$"
	EXPECTED_NUM_TBD_HEADER_LINES = 1
	VERSION_HEADER_REGEX = "^#[[:space:]]*[0-9]+.[0-9]+.[0-9]+[[:space:]]*$"
	BREAKING_CHANGES_SUBHEADER_REGEX = "^###*[[:space:]]*[Bb]reak.*$"
	NO_PREVIOUS_VERSION = "0.0.0" 
)

func main() {
	if err := runMain(); err != nil {
		fmt.Fprintln(logrus.StandardLogger().Out, err)
		os.Exit(1)
	}
	os.Exit(0)
}

func runMain() error {
	checkArgs("<private key filepath>", "<name>", "<email>")
	privateKeyFilepath, name, email  := os.Args[1], os.Args[2], os.Args[3]

	if 	_, err := os.Stat(privateKeyFilepath); err != nil {
		return stacktrace.Propagate(err, "An error occurred getting private key file.")
	}
	gitAuth, err := ssh.NewPublicKeysFromFile(gitUsername, privateKeyFilepath, emptyPassword)
	if err != nil {
		return stacktrace.Propagate(err, "An error occurred generating public key for authenticating git opreations.")
	}

	currentWorkingDirectory, err := os.Getwd()
	if err != nil {
		return stacktrace.Propagate(err, "An error occurred getting the current working directory.")
	}
	gitDirpath := path.Join(currentWorkingDirectory, gitDirname)
	if _, err := os.Stat(gitDirpath); err != nil {
		if os.IsNotExist(err) {
			return stacktrace.Propagate(err, "An error occurred getting the git repository in this directory. This means that this binary is not being run from root of a git repository.")
		}
	}

	repository, err := git.PlainOpen(currentWorkingDirectory)
	if err != nil {
		return stacktrace.Propagate(err, "An error occurred while attempting to open the existing git repository.")
	}

	originRemote, err := repository.Remote(originRemoteName)
	if err != nil {
		return stacktrace.Propagate(err, "An error occurred getting remote '%v' for repository; is the code pushed?", originRemoteName)
	}

	// Conduct prerelease checks
	worktree, err := repository.Worktree()
	if err != nil {
		return stacktrace.Propagate(err, "An error occurred while trying to retrieve the worktree of the repository.")
	}

	// Check local master branch exists
	err = worktree.Checkout(&git.CheckoutOptions{Branch: "refs/heads/master"})
	if err != nil {
		return stacktrace.Propagate(err, "Missing required '%v' branch locally. Please run 'git checkout %v'", masterBranchName, masterBranchName)
	}

	// Check no staged or unstaged changes exist on the branch before release
	currWorktreeStatus, err := worktree.Status()
	if err != nil {
		return stacktrace.Propagate(err, "An error occurred while trying to retrieve the status of the worktree of the repository.")
	}

	isClean := currWorktreeStatus.IsClean()
	if !isClean {
		fmt.Printf("The branch contains modified files. Please ensure the working tree is clean before attempting to release. Currently the status is '%s'\n", currWorktreeStatus)
		return nil
	}

	// Fetch remote if needed
	lastFetchedFilepath := path.Join(gitDirpath, lastFetchedFilename)
	shouldFetch := determineShouldFetch(lastFetchedFilepath)
	if shouldFetch {
		fetchOpts := &git.FetchOptions{Auth: gitAuth, RemoteName: originRemoteName}
		if err := originRemote.Fetch(fetchOpts); err != nil && err != git.NoErrAlreadyUpToDate {
			return stacktrace.Propagate(err, "An error occurred fetching from the remote repository.")
		}
		currentUnixTimeStr := fmt.Sprint(time.Now().Unix())
		if err := os.WriteFile(lastFetchedFilepath, []byte(currentUnixTimeStr), lastFetchedFileMode); err != nil {
			return stacktrace.Propagate(err, "An error occurred writing last-fetched timestamp '%v' to file '%v'.", currentUnixTimeStr, lastFetchedFilepath)
		}
	}

	// Check that local master and remote master are in sync
	localMasterBranchName := masterBranchName
	remoteMasterBranchName := fmt.Sprintf("%v/%v", originRemoteName, masterBranchName)

	localMasterHash, err := repository.ResolveRevision(plumbing.Revision(localMasterBranchName))
	if err != nil {
		return stacktrace.Propagate(err, "An error occurred parsing revision '%v'", localMasterBranchName)
	}
	remoteMasterHash, err := repository.ResolveRevision(plumbing.Revision(remoteMasterBranchName))
	if err != nil {
		return stacktrace.Propagate(err, "An error occurred parsing revision '%v'", remoteMasterBranchName)
	}

	isLocalMasterInSyncWithRemoteMaster := localMasterHash.String() == remoteMasterHash.String()
	if !isLocalMasterInSyncWithRemoteMaster {
		fmt.Println("The local master branch is not in sync with the remote master branch. Must be in sync to conduct release process.")
		return nil
	}
	
	// Guess the next release version
	latestReleaseVersion := getLatestReleaseVersion(repository, NO_PREVIOUS_VERSION)

	// Conduct changelog file validation
	changelogFilepath := path.Join(currentWorkingDirectory, relChangelogFilepath)
	tbdHeaderCount := grepFile(changelogFilepath, TBD_VERSION_HEADER_REGEX)
	if tbdHeaderCount != EXPECTED_NUM_TBD_HEADER_LINES {
		fmt.Printf("There should be %d TBD header lines in the changelog. Instead there are %d.\n", EXPECTED_NUM_TBD_HEADER_LINES, tbdHeaderCount)
		return nil
	}
	versionHeaderCount := grepFile(changelogFilepath, VERSION_HEADER_REGEX)
	if versionHeaderCount == 0 {
		fmt.Println("No previous changelog versions were detected in this changelog. Are you sure that the changelog is in sync with the release tags on this branch?")
		return nil
	}

	existsBreakingChanges := detectBreakingChanges(changelogFilepath)
	var nextReleaseVersion semver.Version
	if existsBreakingChanges {
		nextReleaseVersion = latestReleaseVersion.IncMinor()
	} else {
		nextReleaseVersion = latestReleaseVersion.IncPatch()
	}

	go wait()
	fmt.Printf("VERIFICATION: Release new version '%s'? (ENTER to continue, Ctrl-C to quit))", nextReleaseVersion.String())
	fmt.Scanln()

	undoChanges := true
	defer func() {
		if undoChanges {
			// git reset --hard origin/master
			originMaster := fmt.Sprintf("%s/%s", originRemoteName, masterBranchName)
			originMasterCommitHash, err := repository.ResolveRevision(plumbing.Revision(originMaster))
			err = worktree.Reset(&git.ResetOptions{Mode: git.HardReset, Commit: *originMasterCommitHash })
			if err != nil {
				logrus.Errorf("ACTION REQUIRED: Error occurred attempting to undo local changes made for release '%s'. Please run 'git reset --hard origin/master' to undo manually.", nextReleaseVersion.String(), err)
			}
		}
	}()

	// Run pre release scripts
	preReleaseScriptsDirpath := path.Join(currentWorkingDirectory, relScriptsDirpath)
	err = runPreReleaseScripts(preReleaseScriptsDirpath, nextReleaseVersion.String())
	if err != nil {
		return stacktrace.Propagate(err, "An error occurred while running prerelease scripts.")
	}

<<<<<<< HEAD
	// Update changelog
	err = updateChangelog(changelogFilepath, nextReleaseVersion.String())
	if err != nil {
		return stacktrace.Propagate(err, "An error occurred while attempting to update the changelog.")
=======
	fmt.Println("Updating changelog...")

	// Update changelog
	err = updateChangelog(changelogFilepath, nextReleaseVersion.String())
	if err != nil {
		return stacktrace.Propagate(err, "An error occurred while updating the changelog.")
>>>>>>> daf9f0bc
	}

	// Commit pre release changes
	err = worktree.AddWithOptions(&git.AddOptions{All: true})
	if err != nil {
		return stacktrace.Propagate(err, "An error occurred while attempting to add release changes to staging area.")
	}
	commitMsg := fmt.Sprintf("Finalize changes for release version '%s'", nextReleaseVersion.String())
	_, err = worktree.Commit(commitMsg, &git.CommitOptions{
		Author: &object.Signature{
			Name:  name,
			Email: email,
			When:  time.Now(),
		},
	})

	undoReleaseTag := true
	defer func() {
		if undoReleaseTag {
			// git tag -d
			err = repository.DeleteTag(nextReleaseVersion.String())
			if err != nil {
				logrus.Errorf("ACTION REQUIRED: Error occurred attempting to undo tag '%s'. Please run 'git tag -d %s' to delete the tag manually.", nextReleaseVersion.String(), err)
			}
		}
	}()

	// Set next release version tag
	head, err := repository.Head()
	if err != nil {
		return stacktrace.Propagate(err, "An error occurred while attempting to get the ref to HEAD of the local repository.")
	}
	_, err = repository.CreateTag(nextReleaseVersion.String(), head.Hash(), &git.CreateTagOptions{
		Message: nextReleaseVersion.String(),
	})
	if err != nil {
		return stacktrace.Propagate(err, "An error occurred while attempting to create a git tag for the next release version.")
	}

	// Push local changes to origin master
	pushCommitOpts := &git.PushOptions{Auth: gitAuth, RemoteName: originRemoteName}
	err = repository.Push(pushCommitOpts)
	if err != nil {
		return stacktrace.Propagate(err, "An error occurred while pushing release changes to origin remote.")
	}

	undoPushToMaster := true
	defer func() {
		if undoPushToMaster {
			logrus.Errorf("ACTION REQUIRED: Error occurred pushing tag '%s' to master. Must undo the push to origin master manually. Follow this tutorial: 'LINK TO INSTRUCTIONS TO UNDO PUSH.'", nextReleaseVersion.String(), err)
		}
	}()

	// Push tag to master
	pushTagOpts := &git.PushOptions{
		Auth:       gitAuth,
		RemoteName: originRemoteName,
		RefSpecs:   []config.RefSpec{config.RefSpec(tagRefSpec)},
	}
	err = repository.Push(pushTagOpts)
	if err != nil {
		return stacktrace.Propagate(err, "An error occurred while pushing release tag to origin remote.")
	}

	undoChanges = false
	undoReleaseTag = false
	undoPushToMaster = false
	return nil
}

func determineShouldFetch(lastFetchedFilepath string) bool {
	lastFetchedUnixTimeStr, err := os.ReadFile(lastFetchedFilepath)
	if err != nil {
		return true
	}

	lastFetchedUnixTime, err := strconv.ParseUint(
		string(lastFetchedUnixTimeStr),
		lastFetchedTimestampUintParseBase,
		lastFetchedTimestampUintParseBits,
	)
	if err != nil {
		logrus.Errorf("An error occurred parsing last-fetch Unix time string '%v':\n%v", err)
	}
	lastFetchedTime := time.Unix(int64(lastFetchedUnixTime), extraNanosecondsToAddToLastFetchedTimestamp)
	noFetchNeededBefore := lastFetchedTime.Add(fetchGracePeriod)

	return time.Now().After(noFetchNeededBefore)
}

func getLatestReleaseVersion(repo *git.Repository, noPrevVersion string) semver.Version {
	semverRegex, err := regexp.Compile(SEMVER_REGEX)
	if err != nil {
		logrus.Errorf("Could not parse regexp: '%s'", SEMVER_REGEX, err)
	}

	tagrefs, err := repo.Tags()
	if err != nil {
		logrus.Errorf("An error occurred while retrieving tags for repository", err)
	}

	// Trim tagrefs and filter for only tags with X.Y.Z version format
	var tagSemVers []*semver.Version
	tagrefs.ForEach(func(tagref *plumbing.Reference) error {
		tagName := tagref.Name().String()
		tagName = strings.ReplaceAll(tagName, tagsPrefix, "")

		if semverRegex.Match([]byte(tagName)) {
			tagSemVer, err := semver.StrictNewVersion(tagName)
			if err != nil {
				logrus.Errorf("An error occurred while converting tags to semantic version.", err)
			}
			tagSemVers = append(tagSemVers, tagSemVer) 
		}
		return nil
	})

	var latestReleaseTagSemVer *semver.Version
	if len(tagSemVers) == 0 {
		latestReleaseTagSemVer, err = semver.StrictNewVersion(NO_PREVIOUS_VERSION)
		if err != nil {
			logrus.Errorf("An error occurred while converting tags to semantic version.", err)
		}
	} else {
		sort.Sort(sort.Reverse(semver.Collection(tagSemVers)))
		latestReleaseTagSemVer = tagSemVers[0]
	}

	return *latestReleaseTagSemVer
}

func detectBreakingChanges(changelogFilepath string) bool {
	changelogFile, err := os.Open(changelogFilepath);
	if err != nil {
		logrus.Errorf("Error attempting to open changelog file at provided path. Are you sure '%s' exists?", changelogFilepath, err)
	}
	defer changelogFile.Close()

	tbdRegex, err := regexp.Compile(TBD_VERSION_HEADER_REGEX)
	if err != nil {
		logrus.Errorf("Could not parse regexp: '%s'", TBD_VERSION_HEADER_REGEX, err)
	}
	breakingChangesRegex, err := regexp.Compile(BREAKING_CHANGES_SUBHEADER_REGEX)
	if err != nil {
		logrus.Errorf("Could not parse regexp: '%s'", BREAKING_CHANGES_SUBHEADER_REGEX, err)
	}
	versionHeaderRegex, err := regexp.Compile(VERSION_HEADER_REGEX)
	if err != nil {
		logrus.Errorf("Could not parse regexp: '%s'", VERSION_HEADER_REGEX, err)
	}

    scanner := bufio.NewScanner(changelogFile)

	// Find TBD header
    for scanner.Scan() {
		if tbdRegex.Match(scanner.Bytes()) {
			break
		}
    }

	// Scan file until next version header detected, searching for Breaking Changes header along the way
	foundBreakingChanges := false
	for scanner.Scan() {
		if breakingChangesRegex.Match(scanner.Bytes()){
			foundBreakingChanges = true
		}
		
		if versionHeaderRegex.Match(scanner.Bytes()){
			break
		}
	}

    if err := scanner.Err(); err != nil {
        logrus.Errorf("An error occurred while scanning file.\n", err)
    }
    return foundBreakingChanges
}

func runPreReleaseScripts(preReleaseScriptsDirpath string, releaseVersion string) error {
	preReleaseScriptsFilepath := path.Join(preReleaseScriptsDirpath, preReleaseScriptsFilename)
	preReleaseScriptsFile, err := os.Open(preReleaseScriptsFilepath);
	if err != nil {
		logrus.Errorf("An error occurred attempting to open file at provided path. Are you sure '%s' exists?", preReleaseScriptsFilepath, err)
		return err
	}
	defer preReleaseScriptsFile.Close()
	scanner := bufio.NewScanner(preReleaseScriptsFile)
	var scripts []string
	for scanner.Scan() {
		scripts = append(scripts, scanner.Text())
	}
	for _, script := range scripts {
		scriptCmdString := path.Join(preReleaseScriptsDirpath, script)
		scriptCmd := exec.Command(scriptCmdString, releaseVersion)
		err := scriptCmd.Run()
		if err != nil {
			logrus.Errorf("An error occurred attempting to run the following pre release script command: '%s'", scriptCmdString, err)
			return err
		}
	}
	return nil
}

func updateChangelog(changelogFilepath string, releaseVersion string) error {
<<<<<<< HEAD
=======
	clFile, err := os.ReadFile(changelogFilepath)
	if err != nil {
		logrus.Errorf("Error attempting to open changelog file at provided path. Are you sure '%s' exists?", changelogFilepath, err)
	}
	tbdRegex, err := regexp.Compile(TBD_VERSION_HEADER_REGEX)
	if err != nil {
		logrus.Errorf("Could not parse regexp: '%s'", TBD_VERSION_HEADER_REGEX, err)
	}

	lines := bytes.Split(clFile, []byte("\n"))
	for i, line := range lines {
		// Change current TBD header to Release Version header
		if tbdRegex.Match(line){
			releaseVersionHeader := fmt.Sprintf("# %s", releaseVersion)
			lines[i] = []byte(releaseVersionHeader)
			break
		}	
	}
	// Add a new TBD head for next release
	newLines:= make([][]byte, len(lines) + 1) 
	newLines[0] = []byte("# TBD")
	for i, _ := range newLines {
		if i == 0 {
			continue
		}
		newLines[i] = lines[i - 1]
	}
	
	newCLFile := bytes.Join(newLines, []byte("\n"))
	err = os.WriteFile(changelogFilepath, newCLFile, 0644)
	if err != nil {
		logrus.Errorf("Error attempting to write changelog file to '%s'.", changelogFilepath, err)
	}
>>>>>>> daf9f0bc
	return nil
}

// adapted from: https://stackoverflow.com/questions/26709971/could-this-be-more-efficient-in-go
func grepFile(file string, regexPat string) int64 {
	r, err := regexp.Compile(regexPat)
	if err != nil {
		logrus.Errorf("Could not parse regexp: '%s'", regexPat, err)
	}
    patCount := int64(0)
    f, err := os.Open(file)
    if err != nil {
		logrus.Errorf("An error occurred while attempting to open file", err)
    }
    defer f.Close()
    scanner := bufio.NewScanner(f)
    for scanner.Scan() {
		if r.Match(scanner.Bytes()) {
			patCount++
		}
    }
    if err := scanner.Err(); err != nil {
        logrus.Errorf("An error occurred while scanning file.\n%v", err)
    }
    return patCount
}

func checkArgs(arg ...string){
	if len(os.Args) < len(arg)+1 {
		fmt.Printf("Usage: %s %s", os.Args[0], strings.Join(arg, " "))
		os.Exit(1)
	}
}

func wait() {
    i := 0
    for {
        time.Sleep(time.Second * 1)
        i++
    }
}<|MERGE_RESOLUTION|>--- conflicted
+++ resolved
@@ -203,19 +203,10 @@
 		return stacktrace.Propagate(err, "An error occurred while running prerelease scripts.")
 	}
 
-<<<<<<< HEAD
 	// Update changelog
 	err = updateChangelog(changelogFilepath, nextReleaseVersion.String())
 	if err != nil {
-		return stacktrace.Propagate(err, "An error occurred while attempting to update the changelog.")
-=======
-	fmt.Println("Updating changelog...")
-
-	// Update changelog
-	err = updateChangelog(changelogFilepath, nextReleaseVersion.String())
-	if err != nil {
 		return stacktrace.Propagate(err, "An error occurred while updating the changelog.")
->>>>>>> daf9f0bc
 	}
 
 	// Commit pre release changes
@@ -420,8 +411,6 @@
 }
 
 func updateChangelog(changelogFilepath string, releaseVersion string) error {
-<<<<<<< HEAD
-=======
 	clFile, err := os.ReadFile(changelogFilepath)
 	if err != nil {
 		logrus.Errorf("Error attempting to open changelog file at provided path. Are you sure '%s' exists?", changelogFilepath, err)
@@ -455,7 +444,6 @@
 	if err != nil {
 		logrus.Errorf("Error attempting to write changelog file to '%s'.", changelogFilepath, err)
 	}
->>>>>>> daf9f0bc
 	return nil
 }
 
